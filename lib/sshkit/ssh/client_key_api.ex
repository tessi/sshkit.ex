--- conflicted
+++ resolved
@@ -83,10 +83,7 @@
     material =
       opts
       |> identity
-<<<<<<< HEAD
-=======
       |> to_string
->>>>>>> c7744bb1
       |> :public_key.pem_decode
       |> List.first
       |> :public_key.pem_entry_decode
