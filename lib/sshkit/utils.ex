defmodule SSHKit.Utils do
  def shellescape(value), do: value

  def shellquote(value), do: value

<<<<<<< HEAD
  def strings_to_charlists(opts) when is_list(opts) do
    Enum.map(opts, fn {k, v} -> {k, charlist(v)} end)    
  end

  defp charlist(value) when is_binary(value), do: to_charlist(value)
  defp charlist(value), do: value
=======
  def charlistify(value) when is_list(value) do
    Enum.map(value, &charlistify/1)
  end
  def charlistify(value) when is_tuple(value) do
    Tuple.to_list(value) |> charlistify() |> List.to_tuple()
  end
  def charlistify(value) when is_binary(value) do
    to_charlist(value)
  end
  def charlistify(value) do
    value
  end
>>>>>>> 7516dfe5
end<|MERGE_RESOLUTION|>--- conflicted
+++ resolved
@@ -3,14 +3,6 @@
 
   def shellquote(value), do: value
 
-<<<<<<< HEAD
-  def strings_to_charlists(opts) when is_list(opts) do
-    Enum.map(opts, fn {k, v} -> {k, charlist(v)} end)    
-  end
-
-  defp charlist(value) when is_binary(value), do: to_charlist(value)
-  defp charlist(value), do: value
-=======
   def charlistify(value) when is_list(value) do
     Enum.map(value, &charlistify/1)
   end
@@ -23,5 +15,4 @@
   def charlistify(value) do
     value
   end
->>>>>>> 7516dfe5
 end